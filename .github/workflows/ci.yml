--- conflicted
+++ resolved
@@ -106,11 +106,8 @@
         id: eslint_prefx
         if: runner.os == 'Windows'
         uses: ./.github/actions/eslint-prefx
-<<<<<<< HEAD
         env:
           CI_PREFX_TIMEOUT_SEC: '60'
-=======
->>>>>>> bc613a90
         continue-on-error: true
 
       - name: English comments + no-emoji scan (advisory)
